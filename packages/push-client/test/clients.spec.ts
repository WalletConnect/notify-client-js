import { formatJsonRpcRequest } from "@walletconnect/jsonrpc-utils";
import { expect, describe, it, beforeEach, afterEach } from "vitest";
import cloneDeep from "lodash.clonedeep";
import { WalletClient, IWalletClient, PushClientTypes } from "../src/";
import { disconnectSocket } from "./helpers/ws";
<<<<<<< HEAD
import {
  gmDappMetadata,
  mockAccount,
  mockIdentityMethods,
  onSignMock,
} from "./helpers/mocks";
import { createPushSubscription, sendPushMessage } from "./helpers/push";
=======
import { gmDappMetadata } from "./helpers/mocks";
import {
  createPushSubscription,
  sendPushMessage,
  setupKnownPairing,
} from "./helpers/push";
>>>>>>> b6a9db41
import { waitForEvent } from "./helpers/async";
import { Core, RELAYER_DEFAULT_PROTOCOL } from "@walletconnect/core";
import { ISyncClient, SyncClient, SyncStore } from "@walletconnect/sync-client";
import { Wallet as EthersWallet } from "@ethersproject/wallet";

const DEFAULT_RELAY_URL = "wss://relay.walletconnect.com";
const DEFAULT_CAST_URL = "https://cast.walletconnect.com";

if (!process.env.TEST_PROJECT_ID) {
  throw new ReferenceError("TEST_PROJECT_ID env variable not set");
}

const projectId = process.env.TEST_PROJECT_ID;

describe("Push", () => {
  let wallet: IWalletClient;
  let syncClient: ISyncClient;
  let ethersWallet: EthersWallet;
  let account: string;
  let onSign: (message: string) => Promise<string>;

  beforeEach(async () => {
    const core = new Core({
      projectId,
    });

    syncClient = await SyncClient.init({
      core,
      projectId,
    });

<<<<<<< HEAD
=======
    // Set up individual clients.
    dapp = await DappClient.init({
      name: "testDappClient",
      logger: "error",
      relayUrl: process.env.TEST_RELAY_URL || DEFAULT_RELAY_URL,
      castUrl: process.env.TEST_CAST_URL || DEFAULT_CAST_URL,
      projectId,
      metadata: gmDappMetadata,
    });
>>>>>>> b6a9db41
    wallet = await WalletClient.init({
      name: "testWalletClient",
      logger: "error",
      relayUrl: process.env.TEST_RELAY_URL || DEFAULT_RELAY_URL,
      core,
      syncClient,
      SyncStoreController: SyncStore,
      projectId,
    });

    // Set up the mock wallet account
    ethersWallet = EthersWallet.createRandom();
    account = `eip155:1:${ethersWallet.address}`;
    onSign = (message: string) => ethersWallet.signMessage(message);
  });
  afterEach(async () => {
    await disconnectSocket(wallet.core);
  });

<<<<<<< HEAD
=======
  describe("DappClient", () => {
    it("can be instantiated", () => {
      expect(dapp instanceof DappClient).toBe(true);
      expect(dapp.core).toBeDefined();
      expect(dapp.events).toBeDefined();
      expect(dapp.logger).toBeDefined();
      expect(dapp.subscriptions).toBeDefined();
      expect(dapp.core.expirer).toBeDefined();
      expect(dapp.core.history).toBeDefined();
      expect(dapp.core.pairing).toBeDefined();
    });

    describe("propose", () => {
      it("can propose a push subscription on a known pairing topic", async () => {
        // Set up known pairing.
        const pairingTopic = await setupKnownPairing(dapp, wallet);
        let gotPushPropose = false;
        let pushProposeEvent: any;

        wallet.once("push_proposal", (event) => {
          gotPushPropose = true;
          pushProposeEvent = event;
        });

        const { id } = await dapp.propose({
          account,
          pairingTopic,
        });

        await waitForEvent(() => gotPushPropose);

        expect(pushProposeEvent.params.metadata).to.deep.equal(gmDappMetadata);

        // Check that wallet is in expected state.
        expect(wallet.proposals.get(id)).toBeDefined();
        expect(wallet.core.expirer.has(id)).toBe(true);
        // Check that dapp is in expected state.
        expect(dapp.proposals.get(id)).toBeDefined();
        expect(dapp.core.expirer.has(id)).toBe(true);
      });
    });

    describe.skip("deleteSubscription", () => {
      it("can delete a currently active push subscription", async () => {
        const { responseEvent } = await createPushSubscription(dapp, wallet);
        let gotPushDeleteEvent = false;
        let pushDeleteEvent: any;

        expect(responseEvent.params.subscription.topic).toBeDefined();

        expect(Object.keys(wallet.getActiveSubscriptions()).length).toBe(1);

        const walletSubscriptionTopic = Object.keys(
          wallet.getActiveSubscriptions()
        )[0];

        wallet.once("push_delete", (event) => {
          gotPushDeleteEvent = true;
          pushDeleteEvent = event;
        });

        await dapp.deleteSubscription({ topic: walletSubscriptionTopic });
        await waitForEvent(() => gotPushDeleteEvent);

        expect(pushDeleteEvent.topic).toBe(walletSubscriptionTopic);
        // Check that wallet is in expected state.
        expect(Object.keys(wallet.getActiveSubscriptions()).length).toBe(0);
        expect(wallet.messages.keys.length).toBe(0);
        // Check that dapp is in expected state.
        expect(Object.keys(dapp.getActiveSubscriptions()).length).toBe(0);
      });
    });
  });

>>>>>>> b6a9db41
  describe("WalletClient", () => {
    it("can be instantiated", () => {
      expect(wallet instanceof WalletClient).toBe(true);
      expect(wallet.core).toBeDefined();
      expect(wallet.events).toBeDefined();
      expect(wallet.logger).toBeDefined();
      expect(wallet.requests).toBeDefined();
      expect(wallet.subscriptions).toBeDefined();
      expect(wallet.core.expirer).toBeDefined();
      expect(wallet.core.history).toBeDefined();
      expect(wallet.core.pairing).toBeDefined();
    });

<<<<<<< HEAD
=======
    describe("approve", () => {
      it("can approve a previously received proposal on a known pairing topic", async () => {
        const pairingTopic = await setupKnownPairing(wallet, dapp);
        let gotPushPropose = false;
        let pushProposeEvent: any;

        let gotResponse = false;
        let responseEvent: any;

        wallet.once("push_proposal", (event) => {
          gotPushPropose = true;
          pushProposeEvent = event;
        });

        const { id } = await dapp.propose({
          account,
          pairingTopic,
        });

        await waitForEvent(() => gotPushPropose);

        dapp.once("push_response", (event) => {
          gotResponse = true;
          responseEvent = event;
        });

        await wallet.approve({
          id,
          onSign,
        });
        await waitForEvent(() => gotResponse);

        expect(responseEvent.params.subscription.topic).toBeDefined();

        // Check that wallet is in expected state.
        expect(wallet.subscriptions.length).toBe(1);
        expect(wallet.messages.length).toBe(1);
        expect(wallet.proposals.length).toBe(0);

        // Check that dapp is in expected state.
        expect(dapp.subscriptions.length).toBe(1);
        expect(dapp.proposals.length).toBe(0);
      });
    });

    describe("reject", () => {
      it("can reject a previously received `push_request` on a known pairing topic", async () => {
        const rejectionReason = "this is a rejection reason";
        const pairingTopic = await setupKnownPairing(wallet, dapp);
        let gotPushProposal = false;
        let pushProposeEvent: any;
        let gotResponse = false;
        let responseEvent: any;

        wallet.once("push_proposal", (event) => {
          gotPushProposal = true;
          pushProposeEvent = event;
        });

        const { id } = await dapp.propose({
          account,
          pairingTopic,
        });

        await waitForEvent(() => gotPushProposal);

        dapp.once("push_response", (event) => {
          gotResponse = true;
          responseEvent = event;
        });

        await wallet.reject({ id, reason: rejectionReason });
        await waitForEvent(() => gotResponse);

        expect(responseEvent.params.error).toBeDefined();
        expect(responseEvent.params.error.message).toBe(
          `${SDK_ERRORS.USER_REJECTED.message} Reason: ${rejectionReason}.`
        );

        // Check that wallet is in expected state.
        expect(wallet.subscriptions.length).toBe(0);
        expect(wallet.proposals.length).toBe(0);
        // Check that dapp is in expected state.
        expect(dapp.subscriptions.length).toBe(0);
        expect(dapp.proposals.length).toBe(0);
      });

      it("automatically rejects proposal when subscription exists", async () => {
        const { responseEvent, pairingTopic } = await createPushSubscription(
          dapp,
          wallet
        );

        let hasError = false;
        let gotNewResponse = false;
        expect(responseEvent.params.subscription.topic).toBeDefined();

        // Check that wallet is in expected state.
        expect(wallet.subscriptions.length).toBe(1);
        expect(wallet.messages.length).toBe(1);
        expect(wallet.proposals.length).toBe(0);

        // Check that dapp is in expected state.
        expect(dapp.subscriptions.length).toBe(1);
        expect(dapp.proposals.length).toBe(0);

        dapp.on("push_response", (ev) => {
          gotNewResponse = true;
          hasError = Boolean(ev.params.error);
        });

        await dapp.propose({
          account,
          pairingTopic,
        });

        await waitForEvent(() => gotNewResponse);

        expect(hasError).toEqual(true);

        // Check that wallet is in expected state.
        expect(wallet.subscriptions.length).toBe(1);
      });
    });

>>>>>>> b6a9db41
    describe("subscribe", () => {
      it("can issue a `push_subscription` request and handle the response", async () => {
        let gotPushSubscriptionResponse = false;
        let pushSubscriptionEvent: any;

        wallet.once("push_subscription", (event) => {
          gotPushSubscriptionResponse = true;
          pushSubscriptionEvent = event;
        });

        await wallet.subscribe({
          account,
          onSign,
          metadata: gmDappMetadata,
        });

        await waitForEvent(() => gotPushSubscriptionResponse);

        expect(
          pushSubscriptionEvent.params.subscription.metadata
        ).to.deep.equal(gmDappMetadata);
        expect(pushSubscriptionEvent.params.subscription.topic).toBeDefined();

        // Check that wallet is in expected state.
        expect(
          wallet.subscriptions.keys.includes(
            pushSubscriptionEvent.params.subscription.topic
          )
        ).toBe(true);
        expect(
          wallet.messages.keys.includes(
            pushSubscriptionEvent.params.subscription.topic
          )
        ).toBe(true);
        expect(wallet.requests.length).toBe(0);
      });
    });

    describe("update", () => {
      it("can update an existing push subscription with a new scope", async () => {
        let gotPushSubscriptionResponse = false;
        let initialPushSubscription = {} as PushClientTypes.PushSubscription;

        wallet.once("push_subscription", (event) => {
          gotPushSubscriptionResponse = true;
          initialPushSubscription = cloneDeep(event.params.subscription!);
        });

        await wallet.subscribe({
          metadata: gmDappMetadata,
          account,
          onSign,
        });

        await waitForEvent(() => gotPushSubscriptionResponse);

        expect(initialPushSubscription.metadata).to.deep.equal(gmDappMetadata);
        expect(initialPushSubscription.topic).toBeDefined();

        let gotPushUpdateResponse = false;
        let pushUpdateEvent: any;

        wallet.once("push_update", (event) => {
          gotPushUpdateResponse = true;
          pushUpdateEvent = { ...event };
        });

        await wallet.update({
          topic: initialPushSubscription.topic,
          scope: [""],
        });

        await waitForEvent(() => gotPushUpdateResponse);

        expect(pushUpdateEvent.params.subscription.topic).toBe(
          initialPushSubscription.topic
        );
        expect(pushUpdateEvent.params.subscription.metadata).to.deep.equal(
          initialPushSubscription.metadata
        );
        expect(pushUpdateEvent.params.subscription.scope).not.to.deep.equal(
          initialPushSubscription.scope
        );
      });
    });

    describe("decryptMessage", () => {
      it("can decrypt an encrypted message for a known push topic", async () => {
        await createPushSubscription(wallet);

        const plaintextMessage = "this is a test for decryptMessage";
        const topic = wallet.subscriptions.keys[0];
        const payload = formatJsonRpcRequest(
          "wc_pushMessage",
          plaintextMessage
        );
        const encryptedMessage = await wallet.core.crypto.encode(
          topic,
          payload
        );

        const decryptedMessage = await wallet.decryptMessage({
          topic,
          encryptedMessage,
        });

        expect(decryptedMessage).toBe(plaintextMessage);
      });
    });

    describe("getMessageHistory", async () => {
      it("can get message history for a known push topic", async () => {
        await createPushSubscription(wallet);
        const [subscription] = wallet.subscriptions.getAll();
        const { topic } = subscription;
        const message1 = {
          title: "Test Push 1",
          body: "This is a test push notification",
          icon: "xyz.png",
          url: "https://walletconnect.com",
        };
        const message2 = {
          title: "Test Push 2",
          body: "This is a test push notification",
          icon: "xyz.png",
          url: "https://walletconnect.com",
        };

        wallet.messages.set(topic, {
          topic,
          messages: {
            "1685014464223153": {
              id: 1685014464223153,
              topic:
                "a185fd51f0a9a4d1fb4fffb4129480a8779d6c8f549cbbac3a0cfefd8788cd5d",
              message: message1,
              publishedAt: 1685014464322,
            },
            "1685014464326223": {
              id: 1685014464326223,
              topic:
                "a185fd51f0a9a4d1fb4fffb4129480a8779d6c8f549cbbac3a0cfefd8788cd5d",
              message: message2,
              publishedAt: 1685014464426,
            },
          },
        });

        const messageHistory = wallet.getMessageHistory({ topic });
        const sortedHistory = Object.values(messageHistory).sort(
          (a, b) => a.publishedAt - b.publishedAt
        );

        expect(sortedHistory.length).toBe(2);
        expect(sortedHistory[0].id).toBeDefined();
        expect(sortedHistory[0].topic).toBeDefined();
        expect(sortedHistory[0].publishedAt).toBeDefined();
        expect(sortedHistory.map(({ message }) => message)).to.deep.equal([
          message1,
          message2,
        ]);
      });
    });

    // describe.skip("deleteSubscription", () => {
    //   it("can delete a currently active push subscription", async () => {
    //     const { responseEvent } = await createPushSubscription(wallet);
    //     let gotPushDeleteEvent = false;
    //     let pushDeleteEvent: any;

    //     expect(responseEvent.params.subscription.topic).toBeDefined();

    //     expect(Object.keys(wallet.getActiveSubscriptions()).length).toBe(1);

    //     const walletSubscriptionTopic = Object.keys(
    //       wallet.getActiveSubscriptions()
    //     )[0];

    //     dapp.once("push_delete", (event) => {
    //       gotPushDeleteEvent = true;
    //       pushDeleteEvent = event;
    //     });

    //     await wallet.deleteSubscription({ topic: walletSubscriptionTopic });
    //     await waitForEvent(() => gotPushDeleteEvent);

    //     expect(pushDeleteEvent.topic).toBe(walletSubscriptionTopic);
    //     // Check that wallet is in expected state.
    //     expect(Object.keys(wallet.getActiveSubscriptions()).length).toBe(0);
    //     expect(wallet.messages.keys.length).toBe(0);
    //     // Check that dapp is in expected state.
    //     expect(Object.keys(dapp.getActiveSubscriptions()).length).toBe(0);
    //   });
    // });

    describe("deletePushMessage", async () => {
      it("deletes the push message associated with the provided `id`", async () => {
        await createPushSubscription(wallet);
        const [subscription] = wallet.subscriptions.getAll();
        const { topic } = subscription;
        const message = {
          title: "Test Push",
          body: "This is a test push notification",
          icon: "xyz.png",
          url: "https://walletconnect.com",
        };

        wallet.messages.set(topic, {
          topic,
          messages: {
            "1685014464223153": {
              id: 1685014464223153,
              topic:
                "a185fd51f0a9a4d1fb4fffb4129480a8779d6c8f549cbbac3a0cfefd8788cd5d",
              message,
              publishedAt: 1685014464322,
            },
          },
        });

        const messages = Object.values(wallet.messages.get(topic).messages);

        expect(messages.length).toBe(1);

        const targetMessageId = messages[0].id;
        wallet.deletePushMessage({ id: targetMessageId });

        expect(Object.values(wallet.messages.get(topic).messages).length).toBe(
          0
        );
      });
    });
  });

  describe("Sync Functionality", () => {
    describe("Push Subscriptions", () => {
      const hasGmSecret = typeof process.env.GM_PROJECT_SECRET !== "undefined";
      if (!hasGmSecret) {
        console.warn(
          "Skipping sync push subscription test. GM_PROJECT_SECRET env variable not set."
        );
      }
      it.skipIf(!hasGmSecret)("Syncs push subscriptions", async () => {
        let gotSyncUpdate = false;
        const core1 = new Core({ projectId });
        const sync1 = await SyncClient.init({
          core: core1,
          projectId,
        });
        const core2 = new Core({ projectId });
        const sync2 = await SyncClient.init({
          core: core2,
          projectId,
        });

        const wallet1 = await WalletClient.init({
          SyncStoreController: SyncStore,
          syncClient: sync1,
          core: core1,
          projectId,
        });
        const wallet2 = await WalletClient.init({
          SyncStoreController: SyncStore,
          syncClient: sync2,
          core: core2,
          projectId,
        });

        const ethersWallet = EthersWallet.createRandom();
        await wallet1.enableSync({
          account: `eip155:1:${ethersWallet.address}`,
          onSign: (message) => {
            return ethersWallet.signMessage(message);
          },
        });
        await wallet2.enableSync({
          account: `eip155:1:${ethersWallet.address}`,
          onSign: (message) => {
            return ethersWallet.signMessage(message);
          },
        });

        wallet2.syncClient.on("sync_update", () => {
          gotSyncUpdate = true;
        });

        let gotPushSubscriptionResponse = false;
        wallet1.once("push_subscription", () => {
          gotPushSubscriptionResponse = true;
        });
        await wallet1.subscribe({
          account: `eip155:1:${ethersWallet.address}`,
          onSign: (m) => ethersWallet.signMessage(m),
          metadata: gmDappMetadata,
        });
        await waitForEvent(() => gotPushSubscriptionResponse);

        await waitForEvent(() => gotSyncUpdate);

        expect(wallet2.getActiveSubscriptions()).toEqual(
          wallet1.getActiveSubscriptions()
        );

        let walletMessage: string = "";
        let walletPeerMessage: string = "";
        wallet1.on("push_message", (m) => {
          walletMessage = m.params.message.body;
        });

        wallet2.on("push_message", (m) => {
          walletPeerMessage = m.params.message.body;
        });

        await sendPushMessage(
          projectId,
          `eip155:1:${ethersWallet.address}`,
          "Test"
        );

        await waitForEvent(() => Boolean(walletMessage));
        await waitForEvent(() => Boolean(walletPeerMessage));

        expect(walletMessage).toEqual("Test");
        expect(walletPeerMessage).toEqual(walletMessage);
      });
    });
  });

  describe("Common (BaseClient)", () => {
    describe("getActiveSubscriptions", () => {
      it("can query currently active push subscriptions", async () => {
        const { pushSubscriptionEvent } = await createPushSubscription(wallet);

        expect(pushSubscriptionEvent.params.subscription.topic).toBeDefined();

        const walletSubscriptions = wallet.getActiveSubscriptions();

        // Check that wallet is in expected state.
        expect(Object.keys(walletSubscriptions).length).toBe(1);
      });
      it("can filter currently active push subscriptions", async () => {
        [1, 2].forEach((num) => {
          wallet.subscriptions.set(`topic${num}`, {
            account: `account${num}`,
            expiry: Date.now(),
            relay: {
              protocol: RELAYER_DEFAULT_PROTOCOL,
            },
            scope: {},
            metadata: gmDappMetadata,
            topic: `topic${num}`,
            symKey: "",
          });
        });

        const walletSubscriptions = wallet.getActiveSubscriptions({
          account: "account2",
        });

        expect(Object.keys(walletSubscriptions).length).toBe(1);
        expect(
          Object.values(walletSubscriptions).map((sub) => sub.account)
        ).toEqual(["account2"]);
      });
    });
  });
});<|MERGE_RESOLUTION|>--- conflicted
+++ resolved
@@ -3,22 +3,8 @@
 import cloneDeep from "lodash.clonedeep";
 import { WalletClient, IWalletClient, PushClientTypes } from "../src/";
 import { disconnectSocket } from "./helpers/ws";
-<<<<<<< HEAD
-import {
-  gmDappMetadata,
-  mockAccount,
-  mockIdentityMethods,
-  onSignMock,
-} from "./helpers/mocks";
+import { gmDappMetadata } from "./helpers/mocks";
 import { createPushSubscription, sendPushMessage } from "./helpers/push";
-=======
-import { gmDappMetadata } from "./helpers/mocks";
-import {
-  createPushSubscription,
-  sendPushMessage,
-  setupKnownPairing,
-} from "./helpers/push";
->>>>>>> b6a9db41
 import { waitForEvent } from "./helpers/async";
 import { Core, RELAYER_DEFAULT_PROTOCOL } from "@walletconnect/core";
 import { ISyncClient, SyncClient, SyncStore } from "@walletconnect/sync-client";
@@ -50,18 +36,6 @@
       projectId,
     });
 
-<<<<<<< HEAD
-=======
-    // Set up individual clients.
-    dapp = await DappClient.init({
-      name: "testDappClient",
-      logger: "error",
-      relayUrl: process.env.TEST_RELAY_URL || DEFAULT_RELAY_URL,
-      castUrl: process.env.TEST_CAST_URL || DEFAULT_CAST_URL,
-      projectId,
-      metadata: gmDappMetadata,
-    });
->>>>>>> b6a9db41
     wallet = await WalletClient.init({
       name: "testWalletClient",
       logger: "error",
@@ -81,83 +55,6 @@
     await disconnectSocket(wallet.core);
   });
 
-<<<<<<< HEAD
-=======
-  describe("DappClient", () => {
-    it("can be instantiated", () => {
-      expect(dapp instanceof DappClient).toBe(true);
-      expect(dapp.core).toBeDefined();
-      expect(dapp.events).toBeDefined();
-      expect(dapp.logger).toBeDefined();
-      expect(dapp.subscriptions).toBeDefined();
-      expect(dapp.core.expirer).toBeDefined();
-      expect(dapp.core.history).toBeDefined();
-      expect(dapp.core.pairing).toBeDefined();
-    });
-
-    describe("propose", () => {
-      it("can propose a push subscription on a known pairing topic", async () => {
-        // Set up known pairing.
-        const pairingTopic = await setupKnownPairing(dapp, wallet);
-        let gotPushPropose = false;
-        let pushProposeEvent: any;
-
-        wallet.once("push_proposal", (event) => {
-          gotPushPropose = true;
-          pushProposeEvent = event;
-        });
-
-        const { id } = await dapp.propose({
-          account,
-          pairingTopic,
-        });
-
-        await waitForEvent(() => gotPushPropose);
-
-        expect(pushProposeEvent.params.metadata).to.deep.equal(gmDappMetadata);
-
-        // Check that wallet is in expected state.
-        expect(wallet.proposals.get(id)).toBeDefined();
-        expect(wallet.core.expirer.has(id)).toBe(true);
-        // Check that dapp is in expected state.
-        expect(dapp.proposals.get(id)).toBeDefined();
-        expect(dapp.core.expirer.has(id)).toBe(true);
-      });
-    });
-
-    describe.skip("deleteSubscription", () => {
-      it("can delete a currently active push subscription", async () => {
-        const { responseEvent } = await createPushSubscription(dapp, wallet);
-        let gotPushDeleteEvent = false;
-        let pushDeleteEvent: any;
-
-        expect(responseEvent.params.subscription.topic).toBeDefined();
-
-        expect(Object.keys(wallet.getActiveSubscriptions()).length).toBe(1);
-
-        const walletSubscriptionTopic = Object.keys(
-          wallet.getActiveSubscriptions()
-        )[0];
-
-        wallet.once("push_delete", (event) => {
-          gotPushDeleteEvent = true;
-          pushDeleteEvent = event;
-        });
-
-        await dapp.deleteSubscription({ topic: walletSubscriptionTopic });
-        await waitForEvent(() => gotPushDeleteEvent);
-
-        expect(pushDeleteEvent.topic).toBe(walletSubscriptionTopic);
-        // Check that wallet is in expected state.
-        expect(Object.keys(wallet.getActiveSubscriptions()).length).toBe(0);
-        expect(wallet.messages.keys.length).toBe(0);
-        // Check that dapp is in expected state.
-        expect(Object.keys(dapp.getActiveSubscriptions()).length).toBe(0);
-      });
-    });
-  });
-
->>>>>>> b6a9db41
   describe("WalletClient", () => {
     it("can be instantiated", () => {
       expect(wallet instanceof WalletClient).toBe(true);
@@ -171,134 +68,6 @@
       expect(wallet.core.pairing).toBeDefined();
     });
 
-<<<<<<< HEAD
-=======
-    describe("approve", () => {
-      it("can approve a previously received proposal on a known pairing topic", async () => {
-        const pairingTopic = await setupKnownPairing(wallet, dapp);
-        let gotPushPropose = false;
-        let pushProposeEvent: any;
-
-        let gotResponse = false;
-        let responseEvent: any;
-
-        wallet.once("push_proposal", (event) => {
-          gotPushPropose = true;
-          pushProposeEvent = event;
-        });
-
-        const { id } = await dapp.propose({
-          account,
-          pairingTopic,
-        });
-
-        await waitForEvent(() => gotPushPropose);
-
-        dapp.once("push_response", (event) => {
-          gotResponse = true;
-          responseEvent = event;
-        });
-
-        await wallet.approve({
-          id,
-          onSign,
-        });
-        await waitForEvent(() => gotResponse);
-
-        expect(responseEvent.params.subscription.topic).toBeDefined();
-
-        // Check that wallet is in expected state.
-        expect(wallet.subscriptions.length).toBe(1);
-        expect(wallet.messages.length).toBe(1);
-        expect(wallet.proposals.length).toBe(0);
-
-        // Check that dapp is in expected state.
-        expect(dapp.subscriptions.length).toBe(1);
-        expect(dapp.proposals.length).toBe(0);
-      });
-    });
-
-    describe("reject", () => {
-      it("can reject a previously received `push_request` on a known pairing topic", async () => {
-        const rejectionReason = "this is a rejection reason";
-        const pairingTopic = await setupKnownPairing(wallet, dapp);
-        let gotPushProposal = false;
-        let pushProposeEvent: any;
-        let gotResponse = false;
-        let responseEvent: any;
-
-        wallet.once("push_proposal", (event) => {
-          gotPushProposal = true;
-          pushProposeEvent = event;
-        });
-
-        const { id } = await dapp.propose({
-          account,
-          pairingTopic,
-        });
-
-        await waitForEvent(() => gotPushProposal);
-
-        dapp.once("push_response", (event) => {
-          gotResponse = true;
-          responseEvent = event;
-        });
-
-        await wallet.reject({ id, reason: rejectionReason });
-        await waitForEvent(() => gotResponse);
-
-        expect(responseEvent.params.error).toBeDefined();
-        expect(responseEvent.params.error.message).toBe(
-          `${SDK_ERRORS.USER_REJECTED.message} Reason: ${rejectionReason}.`
-        );
-
-        // Check that wallet is in expected state.
-        expect(wallet.subscriptions.length).toBe(0);
-        expect(wallet.proposals.length).toBe(0);
-        // Check that dapp is in expected state.
-        expect(dapp.subscriptions.length).toBe(0);
-        expect(dapp.proposals.length).toBe(0);
-      });
-
-      it("automatically rejects proposal when subscription exists", async () => {
-        const { responseEvent, pairingTopic } = await createPushSubscription(
-          dapp,
-          wallet
-        );
-
-        let hasError = false;
-        let gotNewResponse = false;
-        expect(responseEvent.params.subscription.topic).toBeDefined();
-
-        // Check that wallet is in expected state.
-        expect(wallet.subscriptions.length).toBe(1);
-        expect(wallet.messages.length).toBe(1);
-        expect(wallet.proposals.length).toBe(0);
-
-        // Check that dapp is in expected state.
-        expect(dapp.subscriptions.length).toBe(1);
-        expect(dapp.proposals.length).toBe(0);
-
-        dapp.on("push_response", (ev) => {
-          gotNewResponse = true;
-          hasError = Boolean(ev.params.error);
-        });
-
-        await dapp.propose({
-          account,
-          pairingTopic,
-        });
-
-        await waitForEvent(() => gotNewResponse);
-
-        expect(hasError).toEqual(true);
-
-        // Check that wallet is in expected state.
-        expect(wallet.subscriptions.length).toBe(1);
-      });
-    });
-
->>>>>>> b6a9db41
     describe("subscribe", () => {
       it("can issue a `push_subscription` request and handle the response", async () => {
         let gotPushSubscriptionResponse = false;
@@ -387,7 +156,7 @@
 
     describe("decryptMessage", () => {
       it("can decrypt an encrypted message for a known push topic", async () => {
-        await createPushSubscription(wallet);
+        await createPushSubscription(wallet, account, onSign);
 
         const plaintextMessage = "this is a test for decryptMessage";
         const topic = wallet.subscriptions.keys[0];
@@ -411,7 +180,7 @@
 
     describe("getMessageHistory", async () => {
       it("can get message history for a known push topic", async () => {
-        await createPushSubscription(wallet);
+        await createPushSubscription(wallet, account, onSign);
         const [subscription] = wallet.subscriptions.getAll();
         const { topic } = subscription;
         const message1 = {
@@ -496,7 +265,7 @@
 
     describe("deletePushMessage", async () => {
       it("deletes the push message associated with the provided `id`", async () => {
-        await createPushSubscription(wallet);
+        await createPushSubscription(wallet, account, onSign);
         const [subscription] = wallet.subscriptions.getAll();
         const { topic } = subscription;
         const message = {
@@ -630,7 +399,11 @@
   describe("Common (BaseClient)", () => {
     describe("getActiveSubscriptions", () => {
       it("can query currently active push subscriptions", async () => {
-        const { pushSubscriptionEvent } = await createPushSubscription(wallet);
+        const { pushSubscriptionEvent } = await createPushSubscription(
+          wallet,
+          account,
+          onSign
+        );
 
         expect(pushSubscriptionEvent.params.subscription.topic).toBeDefined();
 
