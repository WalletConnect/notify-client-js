--- conflicted
+++ resolved
@@ -782,48 +782,11 @@
     }
   };
 
-<<<<<<< HEAD
   private generateSubscriptionAuth = async (
     accountId: string,
     payload: JwtPayload
   ) => {
     return this.identityKeys.generateIdAuth(accountId, payload);
-=======
-  private generateIdentityKey = async () => {
-    const privateKey = ed25519.utils.randomPrivateKey();
-    const publicKey = await ed25519.getPublicKey(privateKey);
-    const pubKeyHex = ed25519.utils.bytesToHex(publicKey).toLowerCase();
-    const privKeyHex = ed25519.utils.bytesToHex(privateKey).toLowerCase();
-
-    this.client.core.crypto.keychain.set(pubKeyHex, privKeyHex);
-
-    return [pubKeyHex, privKeyHex];
-  };
-
-  private generateSubscriptionAuth = (accountId: string, dappUrl: string) => {
-    const { identityKeyPub, identityKeyPriv } = (
-      this.client as IWalletClient
-    ).identityKeys.get(accountId);
-
-    const issuedAt = Math.round(Date.now() / 1000);
-    const payload: JwtPayload = {
-      iat: issuedAt,
-      exp: jwtExp(issuedAt),
-      iss: encodeEd25519Key(identityKeyPub),
-      sub: composeDidPkh(accountId),
-      aud: dappUrl,
-      ksu: (this.client as IWalletClient).keyserverUrl,
-      act: "push_subscription",
-    };
-
-    this.client.logger.info(
-      `[Push] Engine.generateSubscriptionAuth > Generated subscriptionAuth JWT payload: ${JSON.stringify(
-        payload
-      )}`
-    );
-
-    return generateJWT([identityKeyPub, identityKeyPriv], payload);
->>>>>>> c0f13a38
   };
 
   private registerIdentity = async (
